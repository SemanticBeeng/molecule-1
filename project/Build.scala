// Rip from scalatra build file

package molecule

import sbt._
import Keys._
import scala.xml._
import java.net.URL
import ls.Plugin.LsKeys
import com.typesafe.sbt.SbtScalariform
import com.typesafe.tools.mima.plugin.MimaPlugin

object Build extends Build {

  import Repos.sonatypeNexusSnapshots

  import Dependencies._

  // Helpers
  def projectId(state: State) = extracted(state).currentProject.id
  def extracted(state: State) = Project extract state

  val buildSettings:Seq[Setting[_]] = Seq(
    organization       := "com.github.molecule-labs",
<<<<<<< HEAD
	version            := "0.5",
	manifestSetting,
=======
    version            := "0.5-SNAPSHOT",
    manifestSetting,
>>>>>>> ff54bee2
    crossScalaVersions := Seq("2.9.3"),
    scalaVersion       <<= (crossScalaVersions) { versions => versions.head },
    scalacOptions      ++= Seq("-optimize", "-unchecked", "-deprecation", "-Xcheckinit", "-encoding", "utf8"),
    scalacOptions      ++= Seq(), // Seq("-language:higherKinds", "-language:postfixOps", "-language:implicitConversions", "-language:reflectiveCalls", "-language:existentials"),
    javacOptions       ++= Seq("-target", "1.6", "-source", "1.6", "-Xlint:deprecation"),
    resolvers          ++= Seq(Repos.sonatypeNexusSnapshots),
    shellPrompt        := { "sbt (%s)> " format projectId(_) },
    (LsKeys.tags in LsKeys.lsync)    := Seq("molecule")
    //(LsKeys.docsUrl in LsKeys.lsync) := Some(new URL("http://www.molecule.org/guides/"))
  )

  lazy val manifestSetting:Setting[_] = packageOptions <+= (name, version, organization) map {
    (title, version, vendor) =>
      Package.ManifestAttributes(
        "Created-By" -> "Simple Build Tool",
        "Built-By" -> System.getProperty("user.name"),
        "Build-Jdk" -> System.getProperty("java.version"),
        "Specification-Title" -> title,
        "Specification-Version" -> version,
        "Specification-Vendor" -> vendor,
        "Implementation-Title" -> title,
        "Implementation-Version" -> version,
        "Implementation-Vendor-Id" -> vendor,
        "Implementation-Vendor" -> vendor,
        "Sealed" -> "true"
      )
  }

  lazy val sharedSettings =
    Defaults.defaultSettings ++
      ls.Plugin.lsSettings     ++
      Collect.settings         ++
      SbtScalariform.scalariformSettings ++
      MimaPlugin.mimaDefaultSettings ++
      Publish.settings ++
      buildSettings

  lazy val doNotPublish = Seq(publish := {}, publishLocal := {})

  lazy val moleculeTestSettings =
    sharedSettings         ++
      doNotPublish             ++
      Seq(
        libraryDependencies <++= scalaVersion(sv => Seq(
        Test.scalatest(sv))),
        LsKeys.skipWrite := true
      )

  lazy val moleculeProject = Project(
    id = "molecule",
    base = file("."),
    settings = sharedSettings ++ Site.settings ++ Collect.doNotCollect ++ doNotPublish ++ Seq(
      description := "A concurrent programming library in Scala that features streaming and monadic I/O",
      Unidoc.unidocExclude := Seq("molecule-core-examples", "molecule-io-examples", "molecule-net-examples", "molecule-benchmarks"),
      LsKeys.skipWrite := true
    ),
    aggregate = Seq(
	  moleculeCore,
	  moleculeCoreExamples,
	  moleculeIo,
	  moleculeIoExamples,
	  moleculeParsers,
	  moleculeNet,
	  moleculeNetExamples,
	  moleculeBenchmarks)
  )

  lazy val moleculeCore = Project(
    id = "molecule-core",
    base = file("molecule-core"),
    settings = sharedSettings ++ Seq(
	  description := "Molecule core classes",
	  // Avoid "Unsafe" warnings
      javacOptions ++= Seq("-XDignore.symbol.file")
	)
  )

  lazy val moleculeCoreExamples = Project(
     id = "molecule-core-examples",
     base = file("molecule-core-examples"),
     settings = moleculeTestSettings ++ Seq(
       description := "Molecule core examples"
     )
  ) dependsOn(moleculeCore)

  lazy val moleculeIo = Project(
    id = "molecule-io",
    base = file("molecule-io"),
    settings = sharedSettings ++ Seq(
      description := "Molecule support for monadic processes"
    )
  ) dependsOn(moleculeCore)

  lazy val moleculeIoExamples = Project(
     id = "molecule-io-examples",
     base = file("molecule-io-examples"),
     settings = moleculeTestSettings ++ Seq(
       description := "Molecule examples of monadic processes"
     )
  ) dependsOn(moleculeIo, moleculeCore)

  lazy val moleculeParsers: Project = Project(
    id = "molecule-parsers",
    base = file("molecule-parsers"),
    settings = sharedSettings ++ Seq(
       description := "Molecule parsers"
     )
  ) dependsOn(moleculeCore)

  lazy val moleculeNet = Project(
    id = "molecule-net",
    base = file("molecule-net"),
    settings = sharedSettings ++ Seq(
      description := "Molecule support for networking interfaces"
    )
  ) dependsOn(moleculeCore)

  lazy val moleculeNetExamples = Project(
    id = "molecule-net-examples",
    base = file("molecule-net-examples"),
    settings = moleculeTestSettings ++ Seq(
      description := "Molecule examples of networked processes"
    )
  ) dependsOn(moleculeParsers, moleculeNet, moleculeCore, moleculeIo, moleculeIoExamples)


  lazy val moleculeBenchmarks: Project = Project(
    id = "molecule-benchmarks",
    base = file("molecule-benchmarks"),
    settings = moleculeTestSettings ++ Seq(
	   libraryDependencies += Compilation.mbench,
	   fork := true, // for mbench
	   fork in test := true,
	   javaOptions <++= (fullClasspath in Runtime).map(cp => Seq("-cp", cp.files.mkString(System.getProperty("path.separator")), "-Dmbench.log.stdout=true", "-Dmbench.date.dir=sbtrun")),
      description := "Molecule benchmarks"
    )
  ) dependsOn (moleculeCore, moleculeCoreExamples, moleculeIo, moleculeIoExamples)

}<|MERGE_RESOLUTION|>--- conflicted
+++ resolved
@@ -22,13 +22,8 @@
 
   val buildSettings:Seq[Setting[_]] = Seq(
     organization       := "com.github.molecule-labs",
-<<<<<<< HEAD
 	version            := "0.5",
 	manifestSetting,
-=======
-    version            := "0.5-SNAPSHOT",
-    manifestSetting,
->>>>>>> ff54bee2
     crossScalaVersions := Seq("2.9.3"),
     scalaVersion       <<= (crossScalaVersions) { versions => versions.head },
     scalacOptions      ++= Seq("-optimize", "-unchecked", "-deprecation", "-Xcheckinit", "-encoding", "utf8"),
